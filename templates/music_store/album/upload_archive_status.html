{% extends "admin/base_site.html" %}

{% comment %}
  Template for displaying the status of uploading the archive to the server.
  Dynamically requests information and informs the user of the completion
  of tasks.
{% endcomment %}

{% block content %}
  <div id="app">
    <label-node title="Task ID" v-bind:value="data.id"></label-node>
    <label-node title="Task Status" v-bind:value="data.status"></label-node>
    <label-node title="Task Result" v-bind:value="data.result"></label-node>
  </div>

{% endblock %}


{% block footer %}
  {{ footer.super }}
  <script src="https://cdn.jsdelivr.net/npm/vue/dist/vue.js"></script>
  <script
    src="https://cdn.jsdelivr.net/npm/axios@0.12.0/dist/axios.min.js"></script>

  <script>
    Vue.component('label-node', {
      delimiters: ['[[', ']]'],
      props: ['title', 'value'],
      template: '<div v-show=\'value\'>' +
<<<<<<< HEAD
      '<label>[[title]]:</label>' +
      '<span>[[value]]</span>' +
=======
      '<label> [[title]]:</label>' +
      '<span> [[value]]</span>' +
>>>>>>> e19991a2
      '</div>',
    });


    new Vue({
      el: '#app',
      delimiters: ['[[', ']]'],
      data: {
<<<<<<< HEAD
        update_url: '{% url "admin:album_upload_get_status" task_key=task.key %}',
=======
        update_url: '{% url "admin:album_upload_get_status" task_id=task.id %}',
>>>>>>> e19991a2
        data: {
          id: '{{ task.id }}',
          status: '{{ task.status }}',
          result: '',
        },
      },
      methods: {
        update_info: function () {
          let q = this;
          axios.get(this.update_url)
            .then(function (response) {
              q.data = response.data;
              console.log(q.data.task_id);
<<<<<<< HEAD
              if (q.data.result)
=======
              if (q.data.status !== "UNPACKING" && q.data.status !== "PENDING")
>>>>>>> e19991a2
                alert(q.data.result);
              else
                setTimeout(q.update_info, 2000)
            });
          return true
        }
      },
      created : function(){
        this.update_info()
      },
    });

  </script>
{% endblock %}<|MERGE_RESOLUTION|>--- conflicted
+++ resolved
@@ -27,13 +27,8 @@
       delimiters: ['[[', ']]'],
       props: ['title', 'value'],
       template: '<div v-show=\'value\'>' +
-<<<<<<< HEAD
-      '<label>[[title]]:</label>' +
-      '<span>[[value]]</span>' +
-=======
       '<label> [[title]]:</label>' +
       '<span> [[value]]</span>' +
->>>>>>> e19991a2
       '</div>',
     });
 
@@ -42,11 +37,7 @@
       el: '#app',
       delimiters: ['[[', ']]'],
       data: {
-<<<<<<< HEAD
-        update_url: '{% url "admin:album_upload_get_status" task_key=task.key %}',
-=======
         update_url: '{% url "admin:album_upload_get_status" task_id=task.id %}',
->>>>>>> e19991a2
         data: {
           id: '{{ task.id }}',
           status: '{{ task.status }}',
@@ -60,11 +51,7 @@
             .then(function (response) {
               q.data = response.data;
               console.log(q.data.task_id);
-<<<<<<< HEAD
-              if (q.data.result)
-=======
               if (q.data.status !== "UNPACKING" && q.data.status !== "PENDING")
->>>>>>> e19991a2
                 alert(q.data.result);
               else
                 setTimeout(q.update_info, 2000)
