import datetime
from unittest import skip
from unittest.mock import patch
from unittest import skip

from django.test import TestCase
from django.utils import timezone

import pytz

from ...api.serializers.fields import DateTimeFieldWithTZ


<<<<<<< HEAD
@skip("is not required since DRF 3.7.7")
=======
@skip('No need to test since DRF 3.7.7')
>>>>>>> 72abe0b3
class DateTimeFieldWithTZTestCase(TestCase):
    """Test case for ``DateTimeFieldWithTZ``"""

    @patch('rest_framework.serializers.DateTimeField.enforce_timezone')
    def test_enforce_timezone(self, enforce_timezone):
        """Test ``enforce_timezone``"""
        date_field = DateTimeFieldWithTZ()
        current_datetime = datetime.datetime.now()
        date_field.enforce_timezone(current_datetime)
        enforce_timezone.assert_called_with(current_datetime)

    @patch('django.utils.timezone.make_aware')
    def test_enforce_timezone_timezone_active(self, make_aware):
        """Test ``enforce_timezone`` when timezone is activated, should call
        ``make_aware``"""
        timezone.activate(pytz.timezone('Asia/Krasnoyarsk'))
        date_field = DateTimeFieldWithTZ(
            default_timezone=pytz.timezone('Asia/Krasnoyarsk')
        )
        date_field.enforce_timezone(datetime.datetime.now())
        self.assertTrue(make_aware.called)

    def test_enforce_timezone_active_default_timezone_is_not_set(self):
        """Test ``enforce_timezone`` when timezone is activated, but
        ``default_timezone`` attribute of field is not set; timezone awared,
        should just return value"""
        timezone.activate(pytz.timezone('Asia/Krasnoyarsk'))
        date_field = DateTimeFieldWithTZ()
        current_datetime = timezone.make_aware(datetime.datetime.now())
        self.assertEqual(
            current_datetime,
            date_field.enforce_timezone(current_datetime)
        )

    @patch('rest_framework.serializers.DateTimeField.to_representation')
    def test_to_representation(self, to_representation):
        """Test ``to_representation``, before call this ``super`` method,
        should transform datetime to datetime with local timezone"""
        date_field = DateTimeFieldWithTZ()
        current_datetime = timezone.now()
        date_field.to_representation(current_datetime)
        to_representation.assert_called_with(
            timezone.localtime(current_datetime)
        )<|MERGE_RESOLUTION|>--- conflicted
+++ resolved
@@ -1,7 +1,6 @@
 import datetime
 from unittest import skip
 from unittest.mock import patch
-from unittest import skip
 
 from django.test import TestCase
 from django.utils import timezone
@@ -11,11 +10,7 @@
 from ...api.serializers.fields import DateTimeFieldWithTZ
 
 
-<<<<<<< HEAD
 @skip("is not required since DRF 3.7.7")
-=======
-@skip('No need to test since DRF 3.7.7')
->>>>>>> 72abe0b3
 class DateTimeFieldWithTZTestCase(TestCase):
     """Test case for ``DateTimeFieldWithTZ``"""
 
