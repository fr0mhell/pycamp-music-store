--- conflicted
+++ resolved
@@ -15,14 +15,9 @@
 
     """
     time_to_sleep = randint(5, 15)
+
     time.sleep(time_to_sleep)
     zip_file = default_storage.open(zip_filename)
-<<<<<<< HEAD
-    handle_uploaded_archive(zip_file)
+    albums_count, tracks_count = handle_uploaded_archive(zip_file)
     time.sleep(time_to_sleep)
-
-    return f'{zip_filename} processed'
-=======
-    albums_count, tracks_count = handle_uploaded_archive(zip_file)
-    return f'{albums_count} albums and {tracks_count} have been added.'
->>>>>>> cbc48f72
+    return f'{albums_count} albums and {tracks_count} have been added.'