--- conflicted
+++ resolved
@@ -1,27 +1,6 @@
-
 from django.forms import forms
 
 
 class AlbumUploadArchiveForm(forms.Form):
     """Form for upload archive"""
-<<<<<<< HEAD
-    file = forms.FileField()
-
-
-def handle_uploaded_archive(file):
-    """Handler uploaded file. Here unpack zip file and create tracks and albums
-
-    """
-    with NamedTemporaryFile() as tmp_file:
-        """working with archive `tmp_file`. 
-        
-        Notice: after exit from `with` blok, file will be deleted.
-        """
-        for chunk in file.chunks():
-            tmp_file.write(chunk)
-
-        # Work with `tmp_file` here
-        print(tmp_file)
-=======
-    file = forms.FileField()
->>>>>>> 72f03f49
+    file = forms.FileField()