from django.conf import settings
from django.core.validators import MinValueValidator
from django.db import models
from django.utils import timezone
from django.db.models.query import QuerySet
from django.db.models import Sum
from django.utils.translation import ugettext_lazy as _
from django_extensions.db.models import TimeStampedModel, TitleDescriptionModel

from apps.music_store.exceptions import PaymentNotFound, NotEnoughMoney, \
    ItemAlreadyBought
<<<<<<< HEAD


class SoftDeletionQuerySet(QuerySet):
    """Queryset for models with support of soft deletion. """
    def delete(self):
        """Soft deletion. Mark objects with deleted_at date and time"""
        return super().update(deleted_at=timezone.now())

    def hard_delete(self):
        """Complete deletion of objects."""
        return super().delete()

    def alive(self):
        """Provide queryset of active (not soft deleted) objects"""
        return self.filter(deleted_at=None)

    def dead(self):
        """Provide queryset of soft deleted objects"""
        return self.exclude(deleted_at=None)


class SoftDeletionManager(models.Manager.from_queryset(SoftDeletionQuerySet)):
    """Manager for models with support of soft deletion. """
    def __init__(self, *args, **kwargs):
        """Add alive_only option to make available only objects
        that were not soft deleted.

        """
        self.alive_only = kwargs.pop('alive_only', True)
        super().__init__(*args, **kwargs)

    def get_queryset(self):
        """Get queryset of objects due to alive_only option"""
        qs = super().get_queryset()
        return qs.alive() if self.alive_only else qs

    def hard_delete(self):
        """Complete deletion of objects."""
        return self.get_queryset().hard_delete()


class SoftDeletionModel(models.Model):
    """Abstract model for soft deletion from DB.

    Instead of deletion mark an instance with date and time of deletion.
    Marked objects are still available.

    """
    deleted_at = models.DateTimeField(blank=True, null=True)

    objects = SoftDeletionManager()
    # return
    all_objects = SoftDeletionManager(alive_only=False)

    class Meta:
        abstract = True

    def delete(self, *args, **kwargs):
        """Soft deletion. Mark object with deleted_at date and time"""
        self.deleted_at = timezone.now()
        self.save(update_fields=['deleted_at'])

    def hard_delete(self):
        """Complete deletion of object."""
        super().delete()


class PaymentMethod(SoftDeletionModel, models.Model):
    """Model to store payment methods."""
    owner = models.ForeignKey(
        settings.AUTH_USER_MODEL,
        verbose_name=_('user'),
        related_name='payment_methods',
    )
    title = models.CharField(max_length=100)
    is_default = models.BooleanField(
        default=False,
        verbose_name=_('is default'),
    )

    class Meta:
        verbose_name = _('Payment method')
        verbose_name_plural = _('Payment methods')

    def __str__(self):
        return f'{self.owner}\'s method {self.title}'

    def save(self, *args, **kwargs):
        super().save(*args, **kwargs)

        # if this method is default, set all other methods not default
        if self.is_default:
            default_methods = PaymentMethod.objects.filter(
                owner=self.owner,
                is_default=True,
            )
            default_methods.exclude(pk=self.pk).update(is_default=False)


class PaymentTransaction(TimeStampedModel):
    """Model for storing operations with user balance """

    user = models.ForeignKey(
        settings.AUTH_USER_MODEL,
        verbose_name=_('user'),
        related_name='transactions',
    )
    amount = models.BigIntegerField(verbose_name=_('amount'))
    payment_method = models.ForeignKey(
        'PaymentMethod',
        blank=True,
        null=True,
        verbose_name=_('payment method'),
        related_name='transactions',
    )

    class Meta:
        verbose_name = _('Payment transaction')
        verbose_name_plural = _('Payment transactions')

    def __str__(self):
        if self.amount < 0:
            return f'{self.user} has spent {abs(self.amount)}'
        return f'{self.user} received {self.amount}'

    def update_user_balance(self, user):
        """ Method for update user balance """
        total_balance = self.__class__.objects.filter(user=user) \
            .aggregate(total_amount=Sum('amount')) \
            .get('total_amount')

        user.balance = total_balance
        user.save(update_fields=['balance'])
        user.refresh_from_db()

    def save(self, **kwargs):
        if self.amount < 0 and self.user.balance < abs(self.amount):
            raise NotEnoughMoney

        super().save(**kwargs)
        self.update_user_balance(self.user)
=======
from django.contrib.contenttypes.fields import GenericForeignKey
from django.contrib.contenttypes.models import ContentType
>>>>>>> bb9f0118


class MusicItem(TitleDescriptionModel, TimeStampedModel):
    """Abstract base class for Album and Track.

    Attributes:
        title (str): text representation of items's title.
        author (str): text representation of author's name.
        price (int): price of item. Minimal price is 0.

    """
    author = models.CharField(
        verbose_name=_('author'),
        blank=True,
        null=True,
        max_length=200,
    )

    price = models.BigIntegerField(
        verbose_name=_('price'),
        validators=[MinValueValidator(0)],
        blank=True,
        null=True,
    )

    class Meta:
        abstract = True
        ordering = ('created',)

    def __str__(self):
        return f'{self.author} - {self.title}'

    @property
    def bought_model(self):
        """Returns the corresponding model of purchased items"""
        types = {
            Album: BoughtAlbum,
            Track: BoughtTrack,
        }
        return types.get(self.__class__)

    def is_bought(self, user):
        """Check if the track is bought by some user.

        Args:
            user (AppUser): probable owner of track.

        """
        return self.bought_model.objects.filter(user=user, item=self).exists()

    def buy(self, user, payment_method=None):
        """ Method for buy this item

        Raises:
            exceptions.ValidationError: User does not have enough money
            exceptions.ValidationError: User don't have payment method
        """

        payment_method = payment_method or user.default_payment

        if payment_method is None:
            raise PaymentNotFound

        if user.balance < self.price:
            raise NotEnoughMoney

        if self.bought_model.objects.filter(user=user, item=self).exists():
            raise ItemAlreadyBought

        transaction = PaymentTransaction.objects.create(
            user=user,
            amount=-self.price,
            payment_method=payment_method,
            content_object=self,
        )
        self.bought_model.objects.create(
            user=user,
            item=self,
            transaction=transaction,
        )


class Album(MusicItem):
    """Music album with its title, image, price and related tracks.

    Attributes:
        image (str): text representation of URL to album's image.

    Properties:
        is_empty (bool): True if album does not have related tracks.

    """
    bought_users = models.ManyToManyField(settings.AUTH_USER_MODEL,
                                          through='BoughtAlbum',
                                          related_name='albums')
    image = models.CharField(
        verbose_name=_('Image'),
        max_length=200
    )

    class Meta(MusicItem.Meta):
        verbose_name = _('Album')
        verbose_name_plural = _('Albums')

    @property
    def is_empty(self):
        """bool: True if no related Tracks"""
        return not self.tracks.exists()


class Track(MusicItem):
    """Music track with its title, price and album if exists.

    Attributes:
        album (Album): album that contains the track.
        full_version (str): full version of track content.
        free_version (str): free shortened version of track content.
            Equal to full_version[:25].

    """
    bought_users = models.ManyToManyField(
        settings.AUTH_USER_MODEL,
        through='BoughtTrack',
        related_name='tracks'
    )
    album = models.ForeignKey(
        'Album',
        verbose_name=_('album'),
        blank=True,
        null=True,
        related_name='tracks'
    )
    full_version = models.TextField(
        verbose_name=_('full version'),
    )
    free_version = models.TextField(
        verbose_name=_('free version'),
        default='free version'
    )

    class Meta(MusicItem.Meta):
        verbose_name = _('Track')
        verbose_name_plural = _('Tracks')

    def save(self, *args, **kwargs):
        """Saves reduced data to free_version field.

        """
        self.free_version = self.full_version[:25]
        # Get author's name from related album if its not defined
        if not self.author and self.album:
            self.author = self.album.author
        super().save(*args, **kwargs)

    def is_liked(self, user):
        """Check if the track is liked by the user.

        Args:
            user (AppUser): probable owner of track.

        """
        return LikeTrack.objects.filter(user=user, track=self).exists()

    def like(self, user):
        """Create 'Like' for the track by some user.

        Args:
            user (AppUser): user who likes the track.

        """
        if not self.is_liked(user):
            return LikeTrack.objects.create(user=user, track=self)

    def unlike(self, user):
        """Remove 'Like' from the track by some user.

        Args:
            user (AppUser): user who removes like from the track.

        """
        if self.is_liked(user):
            return LikeTrack.objects.filter(user=user, track=self).delete()

    def listen(self, user):
        """Note about the track was listened by some user

        Args:
            user (AppUser): user who listened to the track.

        """
        return ListenTrack.objects.create(user=user, track=self)

    def is_bought(self, user):
        """Note about the track was listened by some user

        Args:
            user (AppUser): user

        """

        if super().is_bought(user):
            return True

        return self.album and self.album.is_bought(user)


class PaymentMethod(models.Model):
    """Model to store payment methods."""
    owner = models.ForeignKey(
        settings.AUTH_USER_MODEL,
        verbose_name=_('user'),
        related_name='payment_methods',
    )
    title = models.CharField(max_length=100)
    is_default = models.BooleanField(
        default=False,
        verbose_name=_('is default'),
    )

    class Meta:
        verbose_name = _('Payment method')
        verbose_name_plural = _('Payment methods')

    def __str__(self):
        return f'{self.owner}\'s method {self.title}'

    def save(self, *args, **kwargs):
        super().save(*args, **kwargs)

        # if this method is default, set all other methods not default
        if self.is_default:
            default_methods = PaymentMethod.objects.filter(
                owner=self.owner,
                is_default=True,
            )
            default_methods.exclude(pk=self.pk).update(is_default=False)


class PaymentTransaction(TimeStampedModel):
    """Model for storing operations with user balance """

    user = models.ForeignKey(
        settings.AUTH_USER_MODEL,
        verbose_name=_('user'),
        related_name='transactions',
    )
    amount = models.BigIntegerField(verbose_name=_('amount'))
    payment_method = models.ForeignKey(
        'PaymentMethod',
        blank=True,
        null=True,
        verbose_name=_('payment method'),
        related_name='transactions',
    )

    # contenttypes implementation for storing bought item
    content_type = models.ForeignKey(ContentType, null=True, blank=True)
    object_id = models.PositiveIntegerField(null=True, blank=True)
    content_object = GenericForeignKey('content_type', 'object_id')

    # types of available goods for purchase
    _goods = {
        Track: 'Track',
        Album: 'Album',
    }

    class Meta:
        verbose_name = _('Payment transaction')
        verbose_name_plural = _('Payment transactions')

    def __str__(self):
        if self.amount < 0:
            return f'{self.user} has spent {abs(self.amount)}'
        return f'{self.user} received {self.amount}'

    def update_user_balance(self, user):
        """ Method for update user balance """
        total_balance = self.__class__.objects.filter(user=user) \
            .aggregate(total_amount=Sum('amount')) \
            .get('total_amount')

        user.balance = total_balance
        user.save(update_fields=['balance'])
        user.refresh_from_db()

    def save(self, **kwargs):
        if self.amount < 0 and self.user.balance < abs(self.amount):
            raise NotEnoughMoney

        super().save(**kwargs)
        self.update_user_balance(self.user)

    @property
    def purchase_type(self):
        """Provide type of purchased good"""
        good_type = self.content_type.model_class()
        return self._goods.get(good_type)

    @property
    def purchase_info(self):
        """Provide main info of purchased good"""
        return str(self.content_object)

    @property
    def purchase_id(self):
        """Provide id of purchased good"""
        return self.object_id


class BoughtItem(TimeStampedModel):
    """ An abstract base class model for BoughtTrack and BoughtAlbum.

    Attributes:
        user(AppUser): owner of item.
    """
    user = models.ForeignKey(
        settings.AUTH_USER_MODEL,
        verbose_name=_('user'),
    )
    transaction = models.ForeignKey(
        'PaymentTransaction',
        verbose_name=_('transaction'),
    )

    class Meta:
        abstract = True
        unique_together = (('user', 'item'),)

    def __str__(self):
        return f'{self.user} bought {self.item}'


class BoughtTrack(BoughtItem):
    """Model for storing a bought track after purchase

    Attributes:
        item(Track): track purchased by the user
    """
    item = models.ForeignKey(
        'Track',
        verbose_name=_('track'),
        related_name='purchased',
    )

    class Meta(BoughtItem.Meta):
        verbose_name = _('Bought track')
        verbose_name_plural = _('Bought tracks')


class BoughtAlbum(BoughtItem):
    """Model for storing a bought albums after purchase

    Attributes:
        item(Album): album purchased by the user
    """
    item = models.ForeignKey(
        'Album',
        verbose_name=_('album'),
        related_name='purchased',
    )

    class Meta(BoughtItem.Meta):
        verbose_name = _('Bought album')
        verbose_name_plural = _('Bought albums')


class LikeTrack(TimeStampedModel):
    """A 'Like' to music track.

    Unique pair of user who likes track and track, that is liked by user.

    """
    track = models.ForeignKey(
        Track,
        verbose_name=_('track'),
        related_name='likes',
    )
    user = models.ForeignKey(
        settings.AUTH_USER_MODEL,
        verbose_name=_('liked by'),
        related_name='likes',
    )

    class Meta:
        unique_together = (('track', 'user'),)
        verbose_name = _('Like')
        verbose_name_plural = _('Likes')

    def __str__(self):
        return f'{self.user} liked {self.track}'


class ListenTrack(TimeStampedModel):
    """A note about each listening of any track by any user.

    Each track may be listened multiple times.

    """
    track = models.ForeignKey(
        Track,
        verbose_name=_('track'),
    )
    user = models.ForeignKey(
        settings.AUTH_USER_MODEL,
        verbose_name=_('Listened by'),
    )

    class Meta:
        verbose_name = _('Listen')
        verbose_name_plural = _('Listens')

    def __str__(self):
        return f'{self.user} listened {self.track}'<|MERGE_RESOLUTION|>--- conflicted
+++ resolved
@@ -9,7 +9,8 @@
 
 from apps.music_store.exceptions import PaymentNotFound, NotEnoughMoney, \
     ItemAlreadyBought
-<<<<<<< HEAD
+from django.contrib.contenttypes.fields import GenericForeignKey
+from django.contrib.contenttypes.models import ContentType
 
 
 class SoftDeletionQuerySet(QuerySet):
@@ -75,86 +76,6 @@
     def hard_delete(self):
         """Complete deletion of object."""
         super().delete()
-
-
-class PaymentMethod(SoftDeletionModel, models.Model):
-    """Model to store payment methods."""
-    owner = models.ForeignKey(
-        settings.AUTH_USER_MODEL,
-        verbose_name=_('user'),
-        related_name='payment_methods',
-    )
-    title = models.CharField(max_length=100)
-    is_default = models.BooleanField(
-        default=False,
-        verbose_name=_('is default'),
-    )
-
-    class Meta:
-        verbose_name = _('Payment method')
-        verbose_name_plural = _('Payment methods')
-
-    def __str__(self):
-        return f'{self.owner}\'s method {self.title}'
-
-    def save(self, *args, **kwargs):
-        super().save(*args, **kwargs)
-
-        # if this method is default, set all other methods not default
-        if self.is_default:
-            default_methods = PaymentMethod.objects.filter(
-                owner=self.owner,
-                is_default=True,
-            )
-            default_methods.exclude(pk=self.pk).update(is_default=False)
-
-
-class PaymentTransaction(TimeStampedModel):
-    """Model for storing operations with user balance """
-
-    user = models.ForeignKey(
-        settings.AUTH_USER_MODEL,
-        verbose_name=_('user'),
-        related_name='transactions',
-    )
-    amount = models.BigIntegerField(verbose_name=_('amount'))
-    payment_method = models.ForeignKey(
-        'PaymentMethod',
-        blank=True,
-        null=True,
-        verbose_name=_('payment method'),
-        related_name='transactions',
-    )
-
-    class Meta:
-        verbose_name = _('Payment transaction')
-        verbose_name_plural = _('Payment transactions')
-
-    def __str__(self):
-        if self.amount < 0:
-            return f'{self.user} has spent {abs(self.amount)}'
-        return f'{self.user} received {self.amount}'
-
-    def update_user_balance(self, user):
-        """ Method for update user balance """
-        total_balance = self.__class__.objects.filter(user=user) \
-            .aggregate(total_amount=Sum('amount')) \
-            .get('total_amount')
-
-        user.balance = total_balance
-        user.save(update_fields=['balance'])
-        user.refresh_from_db()
-
-    def save(self, **kwargs):
-        if self.amount < 0 and self.user.balance < abs(self.amount):
-            raise NotEnoughMoney
-
-        super().save(**kwargs)
-        self.update_user_balance(self.user)
-=======
-from django.contrib.contenttypes.fields import GenericForeignKey
-from django.contrib.contenttypes.models import ContentType
->>>>>>> bb9f0118
 
 
 class MusicItem(TitleDescriptionModel, TimeStampedModel):
@@ -361,7 +282,7 @@
         return self.album and self.album.is_bought(user)
 
 
-class PaymentMethod(models.Model):
+class PaymentMethod(SoftDeletionModel, models.Model):
     """Model to store payment methods."""
     owner = models.ForeignKey(
         settings.AUTH_USER_MODEL,
