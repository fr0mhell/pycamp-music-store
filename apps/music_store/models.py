--- conflicted
+++ resolved
@@ -142,7 +142,15 @@
         """bool: True if no related Tracks"""
         return not self.tracks.exists()
 
-<<<<<<< HEAD
+    def is_bought(self, user):
+        """Check if the album is bought by the user.
+
+        Args:
+            user (AppUser): probable owner of album.
+
+        """
+        return BoughtAlbum.objects.filter(user=user, item=self).exists()
+
     def buy(self, user, payment_method=None):
         """ Method for buy this item
 
@@ -171,16 +179,6 @@
             item=self,
             transaction=transaction,
         )
-=======
-    def is_bought(self, user):
-        """Check if the album is bought by the user.
-
-        Args:
-            user (AppUser): probable owner of album.
-
-        """
-        return BoughtAlbum.objects.filter(user=user, item=self).exists()
->>>>>>> 72abe0b3
 
 
 class Track(MusicItem):
@@ -227,7 +225,6 @@
         """
         return BoughtTrack.objects.filter(user=user, item=self).exists()
 
-<<<<<<< HEAD
     def buy(self, user, payment_method=None):
         """ Method for buy this item
 
@@ -258,7 +255,7 @@
             item=self,
             transaction=transaction,
         )
-=======
+
     def is_liked(self, user):
         """Check if the track is liked by the user.
 
@@ -296,7 +293,6 @@
 
         """
         return ListenTrack.objects.create(user=user, track=self)
->>>>>>> 72abe0b3
 
 
 class BoughtItem(TimeStampedModel):
