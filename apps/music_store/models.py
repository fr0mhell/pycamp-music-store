from django.conf import settings
from django.core.validators import MinValueValidator
from django.db import models
from django.db.models import Sum
from django.utils.translation import ugettext_lazy as _
from django_extensions.db.models import TimeStampedModel, TitleDescriptionModel

from apps.music_store.exceptions import PaymentNotFound, NotEnoughMoney, \
    ItemAlreadyBought
from ..users.models import AppUser


class PaymentMethod(models.Model):
    """Model to store payment methods."""
    owner = models.ForeignKey(
        settings.AUTH_USER_MODEL,
        verbose_name=_('user'),
        related_name='payment_methods',
    )
    title = models.CharField(max_length=100)
    is_default = models.BooleanField(
        default=False,
        verbose_name=_('is default'),
    )

    class Meta:
        verbose_name = _('Payment method')
        verbose_name_plural = _('Payment methods')

    def __str__(self):
        return f'{self.owner}\'s method {self.title}'

    def save(self, *args, **kwargs):
        super().save(*args, **kwargs)

        # if this method is default, set all other methods not default
        if self.is_default:
            default_methods = PaymentMethod.objects.filter(
                owner=self.owner,
                is_default=True,
            )
            default_methods.exclude(pk=self.pk).update(is_default=False)


class PaymentTransaction(TimeStampedModel):
    """Model for storing operations with user balance """

    user = models.ForeignKey(
        settings.AUTH_USER_MODEL,
        verbose_name=_('user'),
        related_name='transactions',
    )
    amount = models.BigIntegerField(verbose_name=_('amount'))
    payment_method = models.ForeignKey(
        'PaymentMethod',
        blank=True,
        null=True,
        verbose_name=_('payment method'),
        related_name='transactions',
    )

    class Meta:
        verbose_name = _('Payment transaction')
        verbose_name_plural = _('Payment transactions')

    def __str__(self):
        if self.amount < 0:
            return f'{self.user} has spent {abs(self.amount)}'
        return f'{self.user} received {self.amount}'

    def update_user_balance(self, user):
        """ Method for update user balance """
        total_balance = self.__class__.objects.filter(user=user) \
            .aggregate(total_amount=Sum('amount')) \
            .get('total_amount')

        user.balance = total_balance
        user.save(update_fields=['balance'])
        user.refresh_from_db()

    def save(self, **kwargs):
        if self.amount < 0 and self.user.balance < abs(self.amount):
            raise NotEnoughMoney

        super().save(**kwargs)
        self.update_user_balance(self.user)


class MusicItem(TitleDescriptionModel, TimeStampedModel):
    """Abstract base class for Album and Track.

    Attributes:
        title (str): text representation of items's title.
        author (str): text representation of author's name.
        price (int): price of item. Minimal price is 0.

    """
    author = models.CharField(
        verbose_name=_('Author'),
        blank=True,
        null=True,
        max_length=200,
    )

    price = models.BigIntegerField(
        verbose_name=_('Price'),
        validators=[MinValueValidator(0)]
    )

    class Meta:
        abstract = True
        ordering = ('created',)

    def __str__(self):
        return f'{self.author} - {self.title}'

    @property
    def bought_model(self):
        """Returns the corresponding model of purchased items"""
        types = {
            Album: BoughtAlbum,
            Track: BoughtTrack,
        }
        return types.get(self.__class__)

    def is_bought(self, user):
        """Check if the track is bought by some user.

        Args:
            user (AppUser): probable owner of track.

        """
        return self.bought_model.objects.filter(user=user, item=self).exists()

    def is_bought(self, user):
        """Check if the album is bought by the user.

        Args:
            user (AppUser): probable owner of album.

        """
        return BoughtAlbum.objects.filter(user=user, item=self).exists()

    def buy(self, user, payment_method=None):
        """ Method for buy this item

        Raises:
            exceptions.ValidationError: User does not have enough money
            exceptions.ValidationError: User don't have payment method
        """

        payment_method = payment_method or user.default_payment

        if payment_method is None:
            raise PaymentNotFound

        if user.balance < self.price:
            raise NotEnoughMoney

        if self.bought_model.objects.filter(user=user, item=self).exists():
            raise ItemAlreadyBought

        transaction = PaymentTransaction.objects.create(
            user=user,
            amount=-self.price,
            payment_method=payment_method,
        )
        self.bought_model.objects.create(
            user=user,
            item=self,
            transaction=transaction,
        )


class Album(MusicItem):
    """Music album with its title, image, price and related tracks.

    Attributes:
        image (str): text representation of URL to album's image.

    Properties:
        is_empty (bool): True if album does not have related tracks.

    """
    bought_users = models.ManyToManyField(settings.AUTH_USER_MODEL,
                                          through='BoughtAlbum',
                                          related_name='albums')
    image = models.CharField(
        verbose_name=_('Image'),
        max_length=200
    )

    class Meta(MusicItem.Meta):
        verbose_name = _('Music Album')
        verbose_name_plural = _('Music Albums')

    @property
    def is_empty(self):
        """bool: True if no related Tracks"""
        return not self.tracks.exists()


class Track(MusicItem):
    """Music track with its title, price and album if exists.

    Attributes:
        album (Album): album that contains the track.
        full_version (str): full version of track content.
        free_version (str): free shortened version of track content.
            Equal to full_version[:25].

    """
    bought_users = models.ManyToManyField(
        settings.AUTH_USER_MODEL,
        through='BoughtTrack',
        related_name='tracks'
    )
    album = models.ForeignKey(
        'Album',
        verbose_name=_('Album'),
        blank=True,
        null=True,
        related_name='tracks'
    )
    full_version = models.TextField(
        verbose_name=_('Full version'),
    )
    free_version = models.TextField(
        verbose_name=_('Free version'),
    )

    class Meta(MusicItem.Meta):
        verbose_name = _('Audio Track')
        verbose_name_plural = _('Audio Tracks')

    def save(self, *args, **kwargs):
        """Saves reduced data to free_version field.

        """
        self.free_version = self.full_version[:25]
<<<<<<< HEAD
        super().save()

    def is_bought(self, user):
        """Check if the track is bought by the user.

        Args:
            user (AppUser): probable owner of track.

        """
        return BoughtTrack.objects.filter(user=user, item=self).exists()

    def buy(self, user, payment_method=None):
        """ Method for buy this item

        Raises:
            exceptions.ValidationError: User does not have enough money
            exceptions.ValidationError: User don't have payment method
        """

        if payment_method is None:
            payment_method = user.default_payment

        if not payment_method:
            raise PaymentNotFound

        if user.balance < self.price:
            raise NotEnoughMoney

        if BoughtTrack.objects.filter(user=user, item=self).exists():
            raise ItemAlreadyBought

        transaction = PaymentTransaction.objects.create(
            user=user,
            amount=-self.price,
            payment_method=payment_method,
        )
        BoughtTrack.objects.create(
            user=user,
            item=self,
            transaction=transaction,
        )
=======
        super().save(*args, **kwargs)
>>>>>>> 1f023ef6

    def is_liked(self, user):
        """Check if the track is liked by the user.

        Args:
            user (AppUser): probable owner of track.

        """
        return LikeTrack.objects.filter(user=user, track=self).exists()

    def like(self, user):
        """Create 'Like' for the track by some user.

        Args:
            user (AppUser): user who likes the track.

        """
        if not self.is_liked(user):
            return LikeTrack.objects.create(user=user, track=self)

    def unlike(self, user):
        """Remove 'Like' from the track by some user.

        Args:
            user (AppUser): user who removes like from the track.

        """
        if self.is_liked(user):
            return LikeTrack.objects.filter(user=user, track=self).delete()

    def listen(self, user):
        """Note about the track was listened by some user

        Args:
            user (AppUser): user who listened to the track.

        """
        return ListenTrack.objects.create(user=user, track=self)


class BoughtItem(TimeStampedModel):
    """ An abstract base class model for BoughtTrack and BoughtAlbum.

    Attributes:
        user(AppUser): owner of item.
    """
    user = models.ForeignKey(
        settings.AUTH_USER_MODEL,
        verbose_name=_('user'),
    )
    transaction = models.ForeignKey(
        'PaymentTransaction',
        verbose_name=_('transaction'),
    )

    class Meta:
        abstract = True
        unique_together = (('user', 'item'),)

    def __str__(self):
        return f'{self.user} bought {self.item}'


class BoughtTrack(BoughtItem):
    """Model for storing a bought track after purchase

    Attributes:
        item(Track): track purchased by the user
    """
    item = models.ForeignKey(
        'Track',
        verbose_name=_('Track'),
        related_name='purchased',
    )

    class Meta(BoughtItem.Meta):
        verbose_name = _('Bought track')
        verbose_name_plural = _('Bought tracks')


class BoughtAlbum(BoughtItem):
    """Model for storing a bought albums after purchase

    Attributes:
        item(Album): album purchased by the user
    """
    item = models.ForeignKey(
        'Album',
        verbose_name=_('Album'),
        related_name='purchased',
    )

    class Meta(BoughtItem.Meta):
        verbose_name = _('Bought album')
        verbose_name_plural = _('Bought albums')


class LikeTrack(TimeStampedModel):
    """A 'Like' to music track.

    Unique pair of user who likes track and track, that is liked by user.

    """
    track = models.ForeignKey(
        'Track',
        verbose_name=_('Track'),
    )
    user = models.ForeignKey(
<<<<<<< HEAD
        AppUser,
        verbose_name=_('Liked by'),
=======
        settings.AUTH_USER_MODEL,
        verbose_name=_('User liked'),
>>>>>>> 1f023ef6
    )

    class Meta:
        unique_together = (('track', 'user'),)
        verbose_name = _('Like')
        verbose_name_plural = _('Likes')

    def __str__(self):
        return f'{self.user} liked {self.track}'


class ListenTrack(TimeStampedModel):
    """A note about each listening of any track by any user.

    Each track may be listened multiple times.

    """
    track = models.ForeignKey(
        'Track',
        verbose_name=_('Track'),
    )
    user = models.ForeignKey(
<<<<<<< HEAD
        AppUser,
        verbose_name=_('Listened by'),
=======
        settings.AUTH_USER_MODEL,
        verbose_name=_('User listened'),
>>>>>>> 1f023ef6
    )

    class Meta:
        verbose_name = _('Listen')
        verbose_name_plural = _('Listens')

    def __str__(self):
        return f'{self.user} listened {self.track}'<|MERGE_RESOLUTION|>--- conflicted
+++ resolved
@@ -131,15 +131,6 @@
 
         """
         return self.bought_model.objects.filter(user=user, item=self).exists()
-
-    def is_bought(self, user):
-        """Check if the album is bought by the user.
-
-        Args:
-            user (AppUser): probable owner of album.
-
-        """
-        return BoughtAlbum.objects.filter(user=user, item=self).exists()
 
     def buy(self, user, payment_method=None):
         """ Method for buy this item
@@ -238,51 +229,7 @@
 
         """
         self.free_version = self.full_version[:25]
-<<<<<<< HEAD
-        super().save()
-
-    def is_bought(self, user):
-        """Check if the track is bought by the user.
-
-        Args:
-            user (AppUser): probable owner of track.
-
-        """
-        return BoughtTrack.objects.filter(user=user, item=self).exists()
-
-    def buy(self, user, payment_method=None):
-        """ Method for buy this item
-
-        Raises:
-            exceptions.ValidationError: User does not have enough money
-            exceptions.ValidationError: User don't have payment method
-        """
-
-        if payment_method is None:
-            payment_method = user.default_payment
-
-        if not payment_method:
-            raise PaymentNotFound
-
-        if user.balance < self.price:
-            raise NotEnoughMoney
-
-        if BoughtTrack.objects.filter(user=user, item=self).exists():
-            raise ItemAlreadyBought
-
-        transaction = PaymentTransaction.objects.create(
-            user=user,
-            amount=-self.price,
-            payment_method=payment_method,
-        )
-        BoughtTrack.objects.create(
-            user=user,
-            item=self,
-            transaction=transaction,
-        )
-=======
         super().save(*args, **kwargs)
->>>>>>> 1f023ef6
 
     def is_liked(self, user):
         """Check if the track is liked by the user.
@@ -354,7 +301,7 @@
     """
     item = models.ForeignKey(
         'Track',
-        verbose_name=_('Track'),
+        verbose_name=_('track'),
         related_name='purchased',
     )
 
@@ -371,7 +318,7 @@
     """
     item = models.ForeignKey(
         'Album',
-        verbose_name=_('Album'),
+        verbose_name=_('album'),
         related_name='purchased',
     )
 
@@ -391,13 +338,8 @@
         verbose_name=_('Track'),
     )
     user = models.ForeignKey(
-<<<<<<< HEAD
-        AppUser,
-        verbose_name=_('Liked by'),
-=======
         settings.AUTH_USER_MODEL,
         verbose_name=_('User liked'),
->>>>>>> 1f023ef6
     )
 
     class Meta:
@@ -420,13 +362,8 @@
         verbose_name=_('Track'),
     )
     user = models.ForeignKey(
-<<<<<<< HEAD
-        AppUser,
+        settings.AUTH_USER_MODEL,
         verbose_name=_('Listened by'),
-=======
-        settings.AUTH_USER_MODEL,
-        verbose_name=_('User listened'),
->>>>>>> 1f023ef6
     )
 
     class Meta:
