from django.core.exceptions import ValidationError
from rest_framework import exceptions, generics, permissions, viewsets

from apps.music_store.api.serializers import (
    AlbumSerializer,
    TrackSerializer,
    LikeTrackSerializer,
    ListenTrackSerializer,
<<<<<<< HEAD
=======
)
from apps.users.models import AppUser, PaymentMethod

from ...music_store.api.serializers.bought import (
>>>>>>> c7b6a363
    BoughtAlbumSerializer,
    BoughtTrackSerializer,
    PaymentAccountSerializer,
    PaymentMethodSerializer,
)
from apps.users.models import AppUser, PaymentMethod
from ...music_store.models import (
    Album,
    BoughtAlbum,
    BoughtTrack,
    LikeTrack,
    ListenTrack,
    Track,
)

<<<<<<< HEAD
=======
# ##############################################################################
# PAYMENT METHODS
# ##############################################################################

>>>>>>> c7b6a363

class PaymentMethodViewSet(viewsets.ReadOnlyModelViewSet):
    """ ReadOnly view for PaymentMethods """
    queryset = PaymentMethod.objects.all()
    serializer_class = PaymentMethodSerializer


# ##############################################################################
# ACCOUNTS
# ##############################################################################


class AccountView(generics.RetrieveUpdateAPIView):
    """ View for AppUser to work with balance and selected payment methods """

    serializer_class = PaymentAccountSerializer
    permission_classes = (permissions.IsAuthenticated,)
    queryset = AppUser.objects.all()

    def get_object(self):
        return super().get_queryset().get(pk=self.request.user.pk)


# ##############################################################################
# BOUGHT TRACKS
# ##############################################################################


class BoughtTrackViewSet(viewsets.mixins.CreateModelMixin,
                         viewsets.mixins.ListModelMixin,
                         viewsets.GenericViewSet):
    """View to display the list of purchased user tracks and purchase them."""
    serializer_class = BoughtTrackSerializer
    permission_classes = (permissions.IsAuthenticated,)
    queryset = BoughtTrack.objects.all()

    def filter_queryset(self, queryset):
        user = self.request.user
        return super().filter_queryset(queryset).filter(user=user)

    def perform_create(self, serializer):
        """ Pay for item and save bought item """
        user = self.request.user
        item = serializer.validated_data['item']
        try:
            user.pay_item(item)
        except ValidationError as e:
            raise exceptions.ValidationError(e.message)

        serializer.save()


# ##############################################################################
# BOUGHT ALBUMS
# ##############################################################################


class BoughtAlbumViewSet(BoughtTrackViewSet):
    """View to display the list of purchased user albums and purchase them."""
    serializer_class = BoughtAlbumSerializer
    queryset = BoughtAlbum.objects.all()


# ##############################################################################
# ALBUMS
# ##############################################################################


class AlbumViewSet(viewsets.mixins.ListModelMixin,
                   viewsets.mixins.RetrieveModelMixin,
                   viewsets.GenericViewSet):
    """Operations on music albums

    """
    queryset = Album.objects.all()
    serializer_class = AlbumSerializer


# ##############################################################################
# TRACKS
# ##############################################################################


class TrackViewSet(viewsets.mixins.ListModelMixin,
                   viewsets.mixins.RetrieveModelMixin,
                   viewsets.GenericViewSet):
    """Operations on music tracks

    """
    queryset = Track.objects.all()
    serializer_class = TrackSerializer


# ##############################################################################
# LIKES
# ##############################################################################


class LikeTrackViewSet(viewsets.mixins.ListModelMixin,
                       viewsets.GenericViewSet):
    """Authorised user seed list of liked tracks.

    """
    queryset = LikeTrack.objects.all()
    serializer_class = LikeTrackSerializer
    permission_classes = (permissions.IsAuthenticated,)


# ##############################################################################
# LISTENS
# ##############################################################################


class ListenTrackViewSet(viewsets.mixins.ListModelMixin,
                         viewsets.GenericViewSet):
    """Authorised user seed list of listened tracks.

    """
    queryset = ListenTrack.objects.all()
    serializer_class = ListenTrackSerializer
    permission_classes = (permissions.IsAuthenticated,)<|MERGE_RESOLUTION|>--- conflicted
+++ resolved
@@ -6,13 +6,6 @@
     TrackSerializer,
     LikeTrackSerializer,
     ListenTrackSerializer,
-<<<<<<< HEAD
-=======
-)
-from apps.users.models import AppUser, PaymentMethod
-
-from ...music_store.api.serializers.bought import (
->>>>>>> c7b6a363
     BoughtAlbumSerializer,
     BoughtTrackSerializer,
     PaymentAccountSerializer,
@@ -28,13 +21,10 @@
     Track,
 )
 
-<<<<<<< HEAD
-=======
 # ##############################################################################
 # PAYMENT METHODS
 # ##############################################################################
 
->>>>>>> c7b6a363
 
 class PaymentMethodViewSet(viewsets.ReadOnlyModelViewSet):
     """ ReadOnly view for PaymentMethods """
@@ -135,7 +125,7 @@
 
 class LikeTrackViewSet(viewsets.mixins.ListModelMixin,
                        viewsets.GenericViewSet):
-    """Authorised user seed list of liked tracks.
+    """Authorised user sees list of liked tracks.
 
     """
     queryset = LikeTrack.objects.all()
@@ -150,7 +140,7 @@
 
 class ListenTrackViewSet(viewsets.mixins.ListModelMixin,
                          viewsets.GenericViewSet):
-    """Authorised user seed list of listened tracks.
+    """Authorised user sees list of listened tracks.
 
     """
     queryset = ListenTrack.objects.all()
