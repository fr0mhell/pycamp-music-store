<<<<<<< HEAD
from rest_framework import generics, permissions, viewsets, status
=======
from django.core.exceptions import ValidationError

from rest_framework import exceptions, generics, permissions, status, viewsets
>>>>>>> 72abe0b3
from rest_framework.decorators import detail_route
from rest_framework.response import Response

from apps.music_store.api.serializers import (
    AlbumSerializer,
    BoughtAlbumSerializer,
    BoughtTrackSerializer,
    LikeTrackSerializer,
    ListenTrackSerializer,
    PaymentAccountSerializer,
    PaymentMethodSerializer,
    TrackSerializer,
)
<<<<<<< HEAD
from apps.users.models import AppUser
=======
from apps.users.models import AppUser, PaymentMethod

>>>>>>> 72abe0b3
from ...music_store.models import (
    Album,
    BoughtAlbum,
    BoughtTrack,
    LikeTrack,
    ListenTrack,
    Track,
    PaymentMethod,
    PaymentNotFound,
    NotEnoughMoney,
    ItemAlreadyBought
)


# ##############################################################################
# PAYMENT METHODS
# ##############################################################################

class PaymentMethodViewSet(viewsets.ModelViewSet):
    """ View for PaymentMethods """
    serializer_class = PaymentMethodSerializer
    permission_classes = (permissions.IsAuthenticated,)
    queryset = PaymentMethod.objects.all()

    def get_queryset(self):
        return super().get_queryset().filter(owner=self.request.user)


# ##############################################################################
# ACCOUNTS
# ##############################################################################


class AccountView(generics.RetrieveUpdateAPIView):
    """ View for AppUser to work with balance and selected payment methods """

    serializer_class = PaymentAccountSerializer
    permission_classes = (permissions.IsAuthenticated,)
    queryset = AppUser.objects.all()

    def get_object(self):
        return super().get_queryset().get(pk=self.request.user.pk)


# ##############################################################################
# BOUGHT TRACKS
# ##############################################################################


class BoughtTrackViewSet(viewsets.mixins.ListModelMixin,
                         viewsets.GenericViewSet):
    """View to display the list of purchased user tracks"""
    serializer_class = BoughtTrackSerializer
    permission_classes = (permissions.IsAuthenticated,)
    queryset = BoughtTrack.objects.all()

    def get_queryset(self):
        user = self.request.user
        return super().get_queryset().filter(user=user)


# ##############################################################################
# BOUGHT ALBUMS
# ##############################################################################


class BoughtAlbumViewSet(BoughtTrackViewSet):
    """View to display the list of purchased user albums"""
    serializer_class = BoughtAlbumSerializer
    queryset = BoughtAlbum.objects.all()


# ##############################################################################
# ITEMS
# ##############################################################################

class ItemViewSet(viewsets.mixins.ListModelMixin,
                  viewsets.mixins.RetrieveModelMixin,
                  viewsets.GenericViewSet):
    @detail_route(
        methods=['post'],
        permission_classes=(permissions.IsAuthenticated,),
        url_path='buy',
        url_name='buy',
    )
    def buy_item(self, request, **kwargs):
        """Method to buy item with using payment `payment_id`"""
        user = request.user
        item = self.get_object()
        payment_id = self.request.query_params.get('payment_id', None)

        payment_method = PaymentMethod.objects.filter(
            owner=user,
            id=payment_id
        ).first()

        try:
            item.buy(user, payment_method)
        except (PaymentNotFound, NotEnoughMoney, ItemAlreadyBought) as e:
            return Response(
                data={'message': e.message},
                status=status.HTTP_400_BAD_REQUEST
            )

        return Response(status=status.HTTP_200_OK)


class AlbumViewSet(ItemViewSet):
    """Operations on music albums

    """
    queryset = Album.objects.all()
    serializer_class = AlbumSerializer


class TrackViewSet(ItemViewSet):
    """Operations on music tracks

    """
    queryset = Track.objects.all()
    serializer_class = TrackSerializer

    @detail_route(
        methods=['post', 'delete'],
        permission_classes=[permissions.IsAuthenticated],
        url_path='like',
        url_name='like',
    )
    def like_unlike(self, request, **kwargs):
        """Like or Unlike the Track.

        When request method is POST, likes Track if it isn't liked.
        Otherwise does nothing.
        When method is DELETE, unlikes Track if it is liked.
        Otherwise does nothing.

        """
        user = request.user
        track = self.get_object()

        if request.method == 'POST':
            track.like(user=user)
            return Response(
                data={'message': 'You liked track! Great!'},
                status=status.HTTP_201_CREATED
            )
        if request.method == 'DELETE':
            track.unlike(user=user)
            return Response(
                data={'message': 'You disliked track! SAD!'},
                status=status.HTTP_200_OK
            )

    @detail_route(
        methods=['post'],
        permission_classes=[permissions.IsAuthenticated],
        url_path='listen',
        url_name='listen',
    )
    def listen(self, request, **kwargs):
        """Create an entry about user listen to the track.

        """
        user = request.user
        track = self.get_object()

        track.listen(user)
        return Response(
            data={'message': 'Yeah! Music!'},
            status=status.HTTP_200_OK
        )


# ##############################################################################
# LIKES
# ##############################################################################


class LikeTrackViewSet(viewsets.mixins.ListModelMixin,
                       viewsets.GenericViewSet):
    """Authorised user sees list of liked tracks.

    """
    queryset = LikeTrack.objects.all()
    serializer_class = LikeTrackSerializer
    permission_classes = (permissions.IsAuthenticated,)


# ##############################################################################
# LISTENS
# ##############################################################################


class ListenTrackViewSet(viewsets.mixins.ListModelMixin,
                         viewsets.GenericViewSet):
    """Authorised user sees list of listened tracks.

    """
    queryset = ListenTrack.objects.all()
    serializer_class = ListenTrackSerializer
    permission_classes = (permissions.IsAuthenticated,)<|MERGE_RESOLUTION|>--- conflicted
+++ resolved
@@ -1,29 +1,18 @@
-<<<<<<< HEAD
 from rest_framework import generics, permissions, viewsets, status
-=======
-from django.core.exceptions import ValidationError
-
-from rest_framework import exceptions, generics, permissions, status, viewsets
->>>>>>> 72abe0b3
 from rest_framework.decorators import detail_route
 from rest_framework.response import Response
 
 from apps.music_store.api.serializers import (
     AlbumSerializer,
+    TrackSerializer,
+    LikeTrackSerializer,
+    ListenTrackSerializer,
     BoughtAlbumSerializer,
     BoughtTrackSerializer,
-    LikeTrackSerializer,
-    ListenTrackSerializer,
     PaymentAccountSerializer,
     PaymentMethodSerializer,
-    TrackSerializer,
 )
-<<<<<<< HEAD
 from apps.users.models import AppUser
-=======
-from apps.users.models import AppUser, PaymentMethod
-
->>>>>>> 72abe0b3
 from ...music_store.models import (
     Album,
     BoughtAlbum,
