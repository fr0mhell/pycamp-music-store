--- conflicted
+++ resolved
@@ -1,22 +1,14 @@
 import factory
 from factory import fuzzy
 
-<<<<<<< HEAD
+from apps.music_store.models import BoughtAlbum
+from apps.users.factories import UserFactory
+from .models import Album, Track, BoughtTrack, LikeTrack, ListenTrack
 from .models import PaymentTransaction, PaymentMethod
-from apps.users.factories import UserFactory
-from .models import Album, BoughtTrack, LikeTrack, ListenTrack, Track
 
 
 class AlbumFactory(factory.django.DjangoModelFactory):
     author = factory.Faker('name')
-=======
-from apps.music_store.models import BoughtAlbum
-from apps.users.factories import UserWithBalanceFactory
-from .models import Album, BoughtTrack, Track
-
-
-class AlbumFactory(factory.django.DjangoModelFactory):
->>>>>>> 125dbbad
     title = factory.Faker('sentence', nb_words=2)
     image = factory.Faker('sentence', nb_words=2)
     price = factory.fuzzy.FuzzyInteger(0, 50)
@@ -26,10 +18,7 @@
 
 
 class TrackFactory(factory.django.DjangoModelFactory):
-<<<<<<< HEAD
     author = factory.Faker('name')
-=======
->>>>>>> 125dbbad
     title = factory.Faker('sentence', nb_words=2)
     price = factory.fuzzy.FuzzyInteger(0, 50)
     album = factory.SubFactory(AlbumFactory)
@@ -40,12 +29,12 @@
 
 
 class TrackFactoryLongFullVersion(TrackFactory):
-    """For tracks with long full_version text """
+    """For tracks with long full_version text"""
     full_version = factory.Faker('sentence', nb_words=30)
 
 
 class PaymentMethodFactory(factory.DjangoModelFactory):
-    """ Factory to create payment method with random title """
+    """Factory to create payment method with random title"""
 
     owner = factory.SubFactory(UserFactory)
     title = factory.Sequence(lambda n: "Method %03d" % n)
@@ -56,12 +45,12 @@
 
 
 class PaymentDefaultMethodFactory(PaymentMethodFactory):
-    """ Factory to create default payment method"""
+    """Factory to create default payment method"""
     is_default = True
 
 
 class PaymentTransactionFactory(factory.DjangoModelFactory):
-    """ Factory to create payment transaction for 'user' with 'amount' """
+    """Factory to create payment transaction for 'user' with 'amount'"""
 
     user = factory.SubFactory(UserFactory)
     amount = fuzzy.FuzzyInteger(1, 1000)
@@ -71,7 +60,7 @@
 
 
 class UserWithPaymentMethodFactory(UserFactory):
-    """ Factory to create user with one payment method set by dafault """
+    """Factory to create user with one payment method set by default"""
 
     payment_methods = factory.RelatedFactory(
         PaymentMethodFactory,
@@ -80,7 +69,7 @@
 
 
 class UserWithDefaultPaymentMethodFactory(UserFactory):
-    """ Factory to create user with one payment method """
+    """Factory to create user with one payment method"""
 
     payment_methods = factory.RelatedFactory(
         PaymentDefaultMethodFactory,
@@ -90,7 +79,7 @@
 
 
 class UserWithBalanceFactory(UserWithDefaultPaymentMethodFactory):
-    """ Factory to create AppUser with balance. """
+    """Factory to create AppUser with balance."""
     transactions = factory.RelatedFactory(
         PaymentTransactionFactory,
         'user',
@@ -135,10 +124,7 @@
     user = factory.SubFactory(UserFactory)
 
     class Meta:
-<<<<<<< HEAD
         model = ListenTrack
-=======
-        model = BoughtTrack
 
 
 class BoughtAlbumFactory(factory.DjangoModelFactory):
@@ -154,5 +140,4 @@
     )
 
     class Meta:
-        model = BoughtAlbum
->>>>>>> 125dbbad
+        model = BoughtAlbum