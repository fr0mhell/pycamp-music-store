--- conflicted
+++ resolved
@@ -1,15 +1,17 @@
 import factory
 from factory import fuzzy
 
-<<<<<<< HEAD
-from apps.music_store.models import BoughtAlbum
 from apps.users.factories import UserFactory
-from .models import Album, Track, BoughtTrack, LikeTrack, ListenTrack
-=======
-from apps.users.factories import UserFactory
-from .models import Album, BoughtTrack, LikeTrack, ListenTrack, Track
->>>>>>> 48197d8f
-from .models import PaymentTransaction, PaymentMethod
+from .models import (
+    Album,
+    BoughtTrack,
+    LikeTrack,
+    ListenTrack,
+    Track,
+    PaymentTransaction,
+    PaymentMethod,
+    BoughtAlbum
+)
 
 
 class AlbumFactory(factory.django.DjangoModelFactory):
