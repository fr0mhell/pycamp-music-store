from operator import methodcaller

from faker import Faker

from apps.users.factories import UserFactory

from rest_framework import status
from rest_framework.test import (
    APIClient,
    APITestCase,
)

from apps.music_store.factories import (
    TrackFactory,
    BoughtTrackFactory,
    BoughtAlbumFactory,
    AlbumFactory,
    UserWithPaymentMethodFactory,
    PaymentMethodFactory,
    UserWithBalanceFactory,
<<<<<<< HEAD
    LikeTrackFactory,
    TrackFactoryLongFullVersion
=======
    TrackWithoutAlbumFactory)
from apps.users.factories import UserFactory
from ..factories import (
    AlbumFactory,
    BoughtTrackFactory,
    TrackFactoryLongFullVersion,
>>>>>>> 48197d8f
)

fake = Faker()


def api_url(relative_url):
    """Function to get url by relative url"""
    return '/api/v1/music_store/' + relative_url


class TestAPIMusicStorePaymentMethods(APITestCase):
    """Test for payments API of ``music_store`` app. """

    def test_payment_methods_empty_list(self):
        """ Checking the display of an empty payment methods list """
        user = UserFactory()
        response = self._api_payment_method(None, user, method='get')
        self.assertEqual(response.status_code, status.HTTP_200_OK)
        self.assertEqual(len(response.data), 0)

    def test_payment_methods_list(self):
        """ Checking that the user sees only their purchased tracks """
        user = UserWithPaymentMethodFactory()
        PaymentMethodFactory(owner=user)
        PaymentMethodFactory()

        response = self._api_payment_method(None, user, method='get')
        self.assertEqual(response.status_code, status.HTTP_200_OK)
        self.assertEqual(len(response.data), 2)

    def test_payment_methods_not_auth_get(self):
        """ Unauthorized user verification """
        response = self._api_payment_method(data=None, user=None, method='get')
        self.assertEqual(response.status_code, status.HTTP_403_FORBIDDEN)

    def test_payment_methods_add_new(self):
        """ Checking the purchase result code """
        user = UserFactory()
        data = {
            'title': "New method",
            'is_default': True,
        }
        response = self._api_payment_method(data, user)
        self.assertTrue(response.status_code, status.HTTP_200_OK)
        self.assertEqual(response.data, data)

    def test_payment_methods_patch_edit(self):
        """ Edit a part of payment method with patch request """
        payment_method = PaymentMethodFactory()
        data = {'is_default': True}

        self.client.force_authenticate(user=payment_method.owner)
        url = api_url(f'payment_methods/{payment_method.pk}/')
        response = self.client.patch(url, data)
        self.assertTrue(response.data['is_default'])

    def test_payment_methods_put_edit(self):
        """ Edit a part of payment method with put request """
        payment_method = PaymentMethodFactory()
        data = {'is_default': True, 'title': 'test'}

        self.client.force_authenticate(user=payment_method.owner)
        url = api_url(f'payment_methods/{payment_method.pk}/')
        response = self.client.put(url, data)
        self.assertEqual(response.data, data)

    def test_payment_methods_delete(self):
        """ Delete payment method """
        payment_method = PaymentMethodFactory()
        self.client.force_authenticate(user=payment_method.owner)
        url = api_url(f'payment_methods/{payment_method.pk}/')
        response = self.client.delete(url)
        self.assertEqual(response.status_code, status.HTTP_204_NO_CONTENT)

    def test_payment_methods_delete_not_own_method(self):
        """ Trying to delete not your own payment method """
        user = UserFactory()
        payment_method = PaymentMethodFactory()
        self.client.force_authenticate(user=user)
        url = api_url(f'payment_methods/{payment_method.pk}/')
        response = self.client.delete(url)
        self.assertEqual(response.status_code, status.HTTP_404_NOT_FOUND)

    def _api_payment_method(self, data, user=None, method="post"):
        """ Method for send request to PaymentMethod Api """
        if user:
            self.client.force_authenticate(user=user)

        url = api_url('payment_methods/')
        caller = methodcaller(method, url, data)
        return caller(self.client)


class TestAPITrack(APITestCase):
    """Tests for Tracks API."""

    @classmethod
    def setUpTestData(cls):
        cls.client = APIClient()
        cls.user = UserFactory()
        cls.user_with_balance = UserWithBalanceFactory()
        cls.url = api_url('tracks/')
        cls.track = TrackFactoryLongFullVersion()

    def test_get_list_of_tracks_without_auth(self):
        response = self.client.get(self.url)
        self.assertEqual(response.status_code, status.HTTP_200_OK)

    def test_get_list_of_tracks_with_auth(self):
        self.client.force_authenticate(user=self.user)
        response = self.client.get(self.url)
        self.assertEqual(response.status_code, status.HTTP_200_OK)

    def test_get_track_without_auth(self):
        response = self.client.get(f'{self.url}{self.track.id}/')
        self.assertEqual(response.status_code, status.HTTP_200_OK)

    def test_get_track_with_auth(self):
        self.client.force_authenticate(user=self.user)
        response = self.client.get(f'{self.url}{self.track.id}/')
        self.assertEqual(response.status_code, status.HTTP_200_OK)

    def test_content_of_track_no_login(self):
        """If not logged in, content is free version"""
        response = self.client.get(f'{self.url}{self.track.id}/')
        content = response.data['content']
        self.assertEqual(
            content,
            self.track.free_version
        )

    def test_content_of_track_login_not_bought(self):
        """If logged in and track not bought, content is free version"""
        self.client.force_authenticate(user=self.user)
        response = self.client.get(f'{self.url}{self.track.id}/')
        content = response.data['content']
        self.assertEqual(
            content,
            self.track.free_version
        )

    def test_content_of_track_login_bought(self):
        """If logged in and track bought, content is full version"""
        self.client.force_authenticate(user=self.user)
        BoughtTrackFactory(user=self.user, item=self.track)

        response = self.client.get(f'{self.url}{self.track.id}/')
        content = response.data['content']
        self.assertEqual(
            content,
            self.track.full_version
        )


class TestAPIAlbum(APITestCase):
    """Tests for Albums API."""

    def setUp(self):
        self.client = APIClient()
        self.user = UserFactory()
        self.user_with_balance = UserWithBalanceFactory()

    @classmethod
    def setUpTestData(cls):
        cls.url = api_url('albums/')
        cls.album = AlbumFactory()

    def test_get_list_of_albums_without_auth(self):
        response = self.client.get(self.url)
        self.assertEqual(response.status_code, status.HTTP_200_OK)

    def test_get_list_of_albums_with_auth(self):
        self.client.force_authenticate(user=self.user)
        response = self.client.get(self.url)
        self.assertEqual(response.status_code, status.HTTP_200_OK)

    def test_get_album_without_auth(self):
        response = self.client.get(f'{self.url}{self.album.id}/')
        self.assertEqual(response.status_code, status.HTTP_200_OK)

    def test_get_album_with_auth(self):
        self.client.force_authenticate(user=self.user)
        response = self.client.get(f'{self.url}{self.album.id}/')
        self.assertEqual(response.status_code, status.HTTP_200_OK)


class TestAPILikeTrackListView(APITestCase):
    """Tests for API list of liked tracks."""

    @classmethod
    def setUpTestData(cls):
        cls.url = api_url('liked/')
        cls.count = 2
        cls.client = APIClient()
        cls.user = UserFactory()
        cls.likes = [LikeTrackFactory(user=cls.user) for i in range(cls.count)]
        cls.track_to_like = TrackFactoryLongFullVersion()

    def test_watch_likes_forbidden_without_auth(self):
        response = self.client.get(self.url)
        self.assertEqual(response.status_code, status.HTTP_403_FORBIDDEN)

    def test_watch_likes_allowed_with_auth(self):
        self.client.force_authenticate(user=self.user)
        response = self.client.get(self.url)
        self.assertEqual(response.status_code, status.HTTP_200_OK)


class TestAPILikeUnlikeTrack(APITestCase):
    @classmethod
    def setUpTestData(cls):
        cls.url = api_url('tracks/')
        cls.count = 2
        cls.client = APIClient()
        cls.user = UserFactory()
        cls.likes = [LikeTrackFactory(user=cls.user) for i in range(cls.count)]
        cls.track_to_like = TrackFactoryLongFullVersion()

    def test_like_forbidden_without_auth(self):
        response = self.client.post(
            f'{self.url}{self.track_to_like.id}/like/'
        )
        self.assertTrue(
            response.status_code,
            status.HTTP_403_FORBIDDEN
        )

    def test_like_allowed_with_auth(self):
        self.client.force_authenticate(user=self.user)
        response = self.client.post(
            f'{self.url}{self.track_to_like.id}/like/'
        )
        self.assertEqual(
            response.status_code,
            status.HTTP_201_CREATED
        )
        self.assertTrue(self.track_to_like.is_liked(self.user))

    def test_unlike_forbidden_without_auth(self):
        LikeTrackFactory(user=self.user, track=self.track_to_like)
        response = self.client.delete(
            f'{self.url}{self.track_to_like.id}/like/'
        )
        self.assertTrue(
            response.status_code,
            status.HTTP_403_FORBIDDEN
        )

    def test_unlike_allowed_with_auth(self):
        LikeTrackFactory(user=self.user, track=self.track_to_like)
        self.client.force_authenticate(user=self.user)
        response = self.client.delete(
            f'{self.url}{self.track_to_like.id}/like/'
        )

        self.assertEqual(
            response.status_code,
            status.HTTP_200_OK
        )
        self.assertFalse(self.track_to_like.is_liked(self.user))

    def test_cannot_unlike_not_liked_track(self):
        self.client.force_authenticate(user=self.user)
        response = self.client.delete(
            f'{self.url}{self.track_to_like.id}/like/'
        )
        self.assertEqual(
            response.status_code,
            status.HTTP_200_OK
        )

<<<<<<< HEAD
=======
    Tests for ListenTrack
>>>>>>> 48197d8f

class TestAPIListenTrackListView(APITestCase):
    """Tests for API list of listened tracks."""

    @classmethod
    def setUpTestData(cls):
        cls.url = api_url('listened/')
        cls.client = APIClient()
        cls.user = UserFactory()
        cls.track_to_listen = TrackFactoryLongFullVersion()

    def test_watch_listens_forbidden_without_auth(self):
        response = self.client.get(self.url)
        self.assertEqual(response.status_code, status.HTTP_403_FORBIDDEN)

    def test_watch_listens_allowed_with_auth(self):
        self.client.force_authenticate(user=self.user)
        response = self.client.get(self.url)
        self.assertEqual(response.status_code, status.HTTP_200_OK)


class TestAPIListenTrack(APITestCase):
    @classmethod
    def setUpTestData(cls):
        cls.url = '/api/v1/music_store/tracks/'
        cls.client = APIClient()
        cls.user = UserFactory()
        cls.track_to_listen = TrackFactoryLongFullVersion()

    def test_listen_forbidden_without_auth(self):
        response = self.client.post(
            f'{self.url}{self.track_to_listen.id}/listen/'
        )
        self.assertTrue(
            response.status_code,
            status.HTTP_403_FORBIDDEN
        )

    def test_listen_allowed_with_auth(self):
        self.client.force_authenticate(user=self.user)
        response = self.client.post(
            f'{self.url}{self.track_to_listen.id}/listen/'
        )
        self.assertTrue(
            response.status_code,
            status.HTTP_200_OK
        )


class TestAPIMusicStoreBoughtTrack(APITestCase):
    """Test for API of ``music_store`` app for bought track. """

    def setUp(self):
        self.client = APIClient()
        self.user = UserWithBalanceFactory(balance=100)

        self.track = TrackFactory(price=10)
        self.track_high_price = TrackFactory(price=1000)

    def test_bought_track_empty_list(self):
        """ Checking the display of an empty track list"""
        response = self._api_list_bought_track(self.user)
        self.assertEqual(response.status_code, status.HTTP_200_OK)
        self.assertEqual(len(response.data), 0)

    def test_bought_track_list(self):
        """ Checking that the user sees only their purchased tracks"""
        BoughtTrackFactory()
        BoughtTrackFactory(user=self.user, item=self.track)
        BoughtTrackFactory(user=self.user, item=self.track_high_price)

        response = self._api_list_bought_track(self.user)
        self.assertEqual(response.status_code, status.HTTP_200_OK)
        self.assertEqual(len(response.data), 2)

    def test_track_buy_not_auth_get(self):
        """ Unauthorized user verification"""
        response = self._api_buy_track(self.track.pk)
        self.assertEqual(response.status_code, status.HTTP_403_FORBIDDEN)

    def test_track_buy_result_code(self):
        """ Checking the purchase result code"""
        response = self._api_buy_track(self.track.pk, self.user)
        self.assertEqual(response.status_code, status.HTTP_200_OK)

    def test_track_buy_sub_balance(self):
        """ Checking the reduction of balance after purchase"""
        balance_before = self.user.balance
        self._api_buy_track(self.track.pk, self.user)
        self.assertEqual(self.user.balance, balance_before - self.track.price)

    def test_track_buy_not_enough_money(self):
        """ Trying to buy a track for which there is not enough money"""
        response = self._api_buy_track(self.track_high_price.pk, self.user)
        self.assertEqual(response.status_code, status.HTTP_400_BAD_REQUEST)

    def test_buy_already_exists_track(self):
        """ Trying to buy an already purchased track"""
        BoughtTrackFactory(user=self.user, item=self.track)

        balance_before = self.user.balance
        response = self._api_buy_track(self.track.pk, self.user)
        balance_after = self.user.balance

        self.assertEqual(response.status_code, status.HTTP_400_BAD_REQUEST)
        self.assertEqual(balance_before, balance_after)

    def test_track_buy_not_default_method(self):
        """ Checking the purchase result code"""
        method = PaymentMethodFactory(owner=self.user)

        response = self._api_buy_track(self.track.pk, self.user, method.id)
        self.assertEqual(response.status_code, status.HTTP_200_OK)

    def _api_buy_track(self, item_id, user=None, payment_id=None):
        """ Method for send request to bought Track Api"""
        if user:
            self.client.force_authenticate(user=self.user)

        url = api_url(f'tracks/{item_id}/buy/')
        if payment_id:
            url = url + "?payment_id=" + str(payment_id)
        return self.client.post(url)

    def _api_list_bought_track(self, user=None):
        """ Method for send request to bought Track Api"""
        if user:
            self.client.force_authenticate(user=self.user)

        url = api_url(f'bought_tracks/')
        return self.client.get(url)


class TestAPIMusicStoreBoughtAlbum(APITestCase):
    """Test for API of ``music_store`` app for bought album."""

    def setUp(self):
        self.client = APIClient()
        self.user = UserWithBalanceFactory(balance=100)

        self.album = AlbumFactory(price=10)
        self.album_high_price = AlbumFactory(price=1000)

    def test_bought_album_empty_list(self):
        """ Checking the display of an empty album list"""
        response = self._api_list_bought_album(self.user)
        self.assertEqual(response.status_code, status.HTTP_200_OK)
        self.assertEqual(len(response.data), 0)

    def test_bought_album_list(self):
        """ Checking that the user sees only their purchased albums"""
        BoughtAlbumFactory()
        BoughtAlbumFactory(user=self.user, item=self.album)
        BoughtAlbumFactory(user=self.user, item=self.album_high_price)

        response = self._api_list_bought_album(self.user)
        self.assertEqual(response.status_code, status.HTTP_200_OK)
        self.assertEqual(len(response.data), 2)

    def test_album_buy_not_auth_get(self):
        """ Unauthorized user verification"""
        response = self._api_buy_album(self.album.pk)
        self.assertEqual(response.status_code, status.HTTP_403_FORBIDDEN)

    def test_album_buy_result_code(self):
        """ Checking the purchase result code"""
        response = self._api_buy_album(self.album.pk, self.user)
        self.assertEqual(response.status_code, status.HTTP_200_OK)

    def test_album_buy_sub_balance(self):
        """ Checking the reduction of balance after purchase"""
        balance_before = self.user.balance

        self._api_buy_album(self.album.pk, self.user)
        self.assertEqual(self.user.balance, balance_before - self.album.price)

    def test_album_buy_not_enough_money(self):
        """ Trying to buy a album for which there is not enough money"""
        response = self._api_buy_album(self.album_high_price.pk, self.user)
        self.assertEqual(response.status_code, status.HTTP_400_BAD_REQUEST)

    def test_buy_already_exists_album(self):
        """ Trying to buy an already purchased album"""
        BoughtAlbumFactory(user=self.user, item=self.album)

        balance_before = self.user.balance
        response = self._api_buy_album(self.album.pk, self.user)
        balance_after = self.user.balance

        self.assertEqual(response.status_code, status.HTTP_400_BAD_REQUEST)
        self.assertEqual(balance_before, balance_after)

    def _api_buy_album(self, item_id, user=None):
        """ Method for send request to buy Album Api"""
        if user:
            self.client.force_authenticate(user=self.user)

        url = api_url(f'albums/{item_id}/buy/')
        return self.client.post(url)

    def _api_list_bought_album(self, user=None):
        """ Method for send request to buy Album Api"""
        if user:
            self.client.force_authenticate(user=self.user)

<<<<<<< HEAD
        url = api_url(f'bought_albums/')
        return self.client.get(url)
=======
    def test_can_listen_track_multiple_times(self):
        pass


class TestAPISearch(APITestCase):
    """Test for API of 'Music Store' app.

    Tests for search tracks and albums

    """

    @classmethod
    def setUpTestData(cls):
        cls.client = APIClient()
        cls.track_1 = TrackWithoutAlbumFactory(
            title="one two",
            author="three four",
        )
        cls.track_2 = TrackWithoutAlbumFactory(
            title="one",
            author="five",
        )
        cls.track_3 = TrackWithoutAlbumFactory(
            title="six",
            author="two",
        )
        cls.track_4 = TrackWithoutAlbumFactory(
            title="unique1",
            author="unique2",
        )

        cls.album_1 = AlbumFactory(
            title="one two",
            author="three four",
        )
        cls.album_2 = AlbumFactory(
            title="one",
            author="five",
        )
        cls.album_3 = AlbumFactory(
            title="six",
            author="two",
        )
        cls.album_4 = AlbumFactory(
            title="unique3",
            author="unique4",
        )

        cls.url = '/api/v1/music_store/'

    def test_search_tracks_many_1(self):
        response = self.client.get(self.url + 'tracks/?search=one')
        self.assertEqual(len(response.data), 2)

    def test_search_tracks_many_2(self):
        response = self.client.get(self.url + 'tracks/?search=two')
        self.assertEqual(len(response.data), 2)

    def test_search_tracks_one_1(self):
        response = self.client.get(self.url + 'tracks/?search=ix')
        self.assertEqual(len(response.data), 1)
        self.assertEqual(response.data[0].get('id'), self.track_3.id)

    def test_search_tracks_one_2(self):
        response = self.client.get(self.url + 'tracks/?search=ive')
        self.assertEqual(len(response.data), 1)
        self.assertEqual(response.data[0].get('id'), self.track_2.id)

    def test_search_albums_many_1(self):
        response = self.client.get(self.url + 'albums/?search=one')
        self.assertEqual(len(response.data), 2)

    def test_search_albums_many_2(self):
        response = self.client.get(self.url + 'albums/?search=two')
        self.assertEqual(len(response.data), 2)

    def test_search_albums_one_1(self):
        response = self.client.get(self.url + 'albums/?search=ix')
        self.assertEqual(len(response.data), 1)
        self.assertEqual(response.data[0].get('id'), self.album_3.id)

    def test_search_albums_one_2(self):
        response = self.client.get(self.url + 'albums/?search=ive')
        self.assertEqual(len(response.data), 1)
        self.assertEqual(response.data[0].get('id'), self.album_2.id)

    def test_global_search_unique_track(self):
        response = self.client.get(self.url + 'search/?query=unique1')
        tracks = response.data['tracks']
        albums = response.data['albums']
        self.assertEqual(len(tracks), 1)
        self.assertEqual(len(albums), 0)
        self.assertEqual(tracks[0].get('id'), self.track_4.id)

    def test_global_search_unique_album(self):
        response = self.client.get(self.url + 'search/?query=unique3')
        tracks = response.data['tracks']
        albums = response.data['albums']
        self.assertEqual(len(tracks), 0)
        self.assertEqual(len(albums), 1)
        self.assertEqual(albums[0].get('id'), self.album_4.id)

    def test_global_search_many(self):
        response = self.client.get(self.url + 'search/?query=one')
        tracks = response.data['tracks']
        albums = response.data['albums']
        self.assertEqual(len(tracks), 2)
        self.assertEqual(len(albums), 2)
>>>>>>> 48197d8f
<|MERGE_RESOLUTION|>--- conflicted
+++ resolved
@@ -1,34 +1,24 @@
 from operator import methodcaller
 
 from faker import Faker
-
-from apps.users.factories import UserFactory
-
 from rest_framework import status
 from rest_framework.test import (
     APIClient,
     APITestCase,
 )
 
-from apps.music_store.factories import (
-    TrackFactory,
-    BoughtTrackFactory,
-    BoughtAlbumFactory,
-    AlbumFactory,
-    UserWithPaymentMethodFactory,
-    PaymentMethodFactory,
-    UserWithBalanceFactory,
-<<<<<<< HEAD
-    LikeTrackFactory,
-    TrackFactoryLongFullVersion
-=======
-    TrackWithoutAlbumFactory)
 from apps.users.factories import UserFactory
 from ..factories import (
     AlbumFactory,
     BoughtTrackFactory,
+    LikeTrackFactory,
     TrackFactoryLongFullVersion,
->>>>>>> 48197d8f
+    TrackFactory,
+    BoughtAlbumFactory,
+    UserWithPaymentMethodFactory,
+    PaymentMethodFactory,
+    UserWithBalanceFactory,
+    TrackWithoutAlbumFactory
 )
 
 fake = Faker()
@@ -186,13 +176,11 @@
 class TestAPIAlbum(APITestCase):
     """Tests for Albums API."""
 
-    def setUp(self):
-        self.client = APIClient()
-        self.user = UserFactory()
-        self.user_with_balance = UserWithBalanceFactory()
-
     @classmethod
     def setUpTestData(cls):
+        cls.client = APIClient()
+        cls.user = UserFactory()
+        cls.user_with_balance = UserWithBalanceFactory()
         cls.url = api_url('albums/')
         cls.album = AlbumFactory()
 
@@ -224,7 +212,7 @@
         cls.count = 2
         cls.client = APIClient()
         cls.user = UserFactory()
-        cls.likes = [LikeTrackFactory(user=cls.user) for i in range(cls.count)]
+        cls.likes = LikeTrackFactory.create_batch(cls.count, user=cls.user)
         cls.track_to_like = TrackFactoryLongFullVersion()
 
     def test_watch_likes_forbidden_without_auth(self):
@@ -244,7 +232,7 @@
         cls.count = 2
         cls.client = APIClient()
         cls.user = UserFactory()
-        cls.likes = [LikeTrackFactory(user=cls.user) for i in range(cls.count)]
+        cls.likes = LikeTrackFactory.create_batch(cls.count, user=cls.user)
         cls.track_to_like = TrackFactoryLongFullVersion()
 
     def test_like_forbidden_without_auth(self):
@@ -300,10 +288,6 @@
             status.HTTP_200_OK
         )
 
-<<<<<<< HEAD
-=======
-    Tests for ListenTrack
->>>>>>> 48197d8f
 
 class TestAPIListenTrackListView(APITestCase):
     """Tests for API list of listened tracks."""
@@ -509,12 +493,8 @@
         if user:
             self.client.force_authenticate(user=self.user)
 
-<<<<<<< HEAD
         url = api_url(f'bought_albums/')
         return self.client.get(url)
-=======
-    def test_can_listen_track_multiple_times(self):
-        pass
 
 
 class TestAPISearch(APITestCase):
@@ -620,5 +600,4 @@
         tracks = response.data['tracks']
         albums = response.data['albums']
         self.assertEqual(len(tracks), 2)
-        self.assertEqual(len(albums), 2)
->>>>>>> 48197d8f
+        self.assertEqual(len(albums), 2)