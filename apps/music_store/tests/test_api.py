--- conflicted
+++ resolved
@@ -1,198 +1,19 @@
-<<<<<<< HEAD
+from operator import methodcaller
+
+from faker import Faker
 from rest_framework import status
 from rest_framework.test import APIClient, APITestCase
 
-from faker import Faker
-
-from apps.users.factories import UserFactory, UserWithBalanceFactory
-
+from apps.music_store.factories import (
+    UserWithPaymentMethodFactory, PaymentMethodFactory, UserWithBalanceFactory)
+from apps.users.factories import UserFactory
 from ..factories import (
     AlbumFactory,
     BoughtTrackFactory,
-    LikeTrackFactory,
-    ListenTrackFactory,
     TrackFactoryLongFullVersion,
 )
-from ..models import Album, ListenTrack, Track
 
 fake = Faker()
-
-
-class TestAPITrack(APITestCase):
-    """Test for API of 'Music Store' app.
-
-    Tests for create, update and delete Tracks
-
-    """
-    def setUp(self):
-        self.client = APIClient()
-        self.user = UserFactory()
-        self.user_with_balance = UserWithBalanceFactory()
-
-    @classmethod
-    def setUpTestData(cls):
-        cls.url = '/api/v1/music_store/tracks/'
-        cls.track = TrackFactoryLongFullVersion()
-
-    def test_get_list_of_tracks_without_auth(self):
-        response = self.client.get(self.url)
-        self.assertEqual(response.status_code, status.HTTP_200_OK)
-
-    def test_get_list_of_tracks_with_auth(self):
-        self.client.force_authenticate(user=self.user)
-        response = self.client.get(self.url)
-        self.assertEqual(response.status_code, status.HTTP_200_OK)
-
-    def test_get_track_without_auth(self):
-        response = self.client.get(f'{self.url}{self.track.id}/')
-        self.assertEqual(response.status_code, status.HTTP_200_OK)
-
-    def test_get_track_with_auth(self):
-        self.client.force_authenticate(user=self.user)
-        response = self.client.get(f'{self.url}{self.track.id}/')
-        self.assertEqual(response.status_code, status.HTTP_200_OK)
-
-    def test_content_of_track_no_login(self):
-        """If not logged in, content is free version"""
-        response = self.client.get(f'{self.url}{self.track.id}/')
-        content = response.data['content']
-        self.assertEqual(
-            content,
-            self.track.free_version
-        )
-
-    def test_content_of_track_login_not_bought(self):
-        """If logged in and track not bought, content is free version"""
-        self.client.force_authenticate(user=self.user)
-        response = self.client.get(f'{self.url}{self.track.id}/')
-        content = response.data['content']
-        self.assertEqual(
-            content,
-            self.track.free_version
-        )
-
-    def test_content_of_track_login_bought(self):
-        """If logged in and track bought, content is full version"""
-        self.client.force_authenticate(user=self.user)
-        BoughtTrackFactory(user=self.user, item=self.track)
-
-        response = self.client.get(f'{self.url}{self.track.id}/')
-        content = response.data['content']
-        self.assertEqual(
-            content,
-            self.track.full_version
-        )
-
-
-class TestAPIAlbum(APITestCase):
-    """Test for API of 'Music Store' app.
-
-    Tests for create and delete Albums
-
-    """
-    def setUp(self):
-        self.client = APIClient()
-        self.user = UserFactory()
-        self.user_with_balance = UserWithBalanceFactory()
-
-    @classmethod
-    def setUpTestData(cls):
-        cls.url = '/api/v1/music_store/albums/'
-        cls.album = AlbumFactory()
-
-    def test_get_list_of_albums_without_auth(self):
-        response = self.client.get(self.url)
-        self.assertEqual(response.status_code, status.HTTP_200_OK)
-
-    def test_get_list_of_albums_with_auth(self):
-        self.client.force_authenticate(user=self.user)
-        response = self.client.get(self.url)
-        self.assertEqual(response.status_code, status.HTTP_200_OK)
-
-    def test_get_album_without_auth(self):
-        response = self.client.get(f'{self.url}{self.album.id}/')
-        self.assertEqual(response.status_code, status.HTTP_200_OK)
-
-    def test_get_album_with_auth(self):
-        self.client.force_authenticate(user=self.user)
-        response = self.client.get(f'{self.url}{self.album.id}/')
-        self.assertEqual(response.status_code, status.HTTP_200_OK)
-
-
-class TestAPILikeTrack(APITestCase):
-    """Test for API of 'Music Store' app.
-
-    Tests for LikeTrack
-
-    """
-    url_liked = '/api/v1/music_store/liked/'
-
-    def setUp(self):
-        self.client = APIClient()
-        self.user = UserFactory()
-
-    def test_watch_likes_forbidden_without_auth(self):
-        response = self.client.get(self.url_liked)
-        self.assertEqual(response.status_code, status.HTTP_403_FORBIDDEN)
-
-    def test_watch_likes_allowed_with_auth(self):
-        self.client.force_authenticate(user=self.user)
-        response = self.client.get(self.url_liked)
-        self.assertEqual(response.status_code, status.HTTP_200_OK)
-
-    def test_like_forbidden_without_auth(self):
-        pass
-
-    def test_like_allowed_with_auth(self):
-        pass
-
-    def test_cannot_like_track_second_time(self):
-        pass
-
-    def test_dislike(self):
-        pass
-
-
-class TestAPIListenTrack(APITestCase):
-    """Test for API of 'Music Store' app.
-
-    Tests for LikeTrack
-
-    """
-    url_listened = '/api/v1/music_store/listened/'
-
-    def setUp(self):
-        self.client = APIClient()
-        self.user = UserFactory()
-
-    def test_watch_listens_forbidden_without_auth(self):
-        response = self.client.get(self.url_listened)
-        self.assertEqual(response.status_code, status.HTTP_403_FORBIDDEN)
-
-    def test_watch_listens_allowed_with_auth(self):
-        self.client.force_authenticate(user=self.user)
-        response = self.client.get(self.url_listened)
-        self.assertEqual(response.status_code, status.HTTP_200_OK)
-
-    def test_listen_forbidden_without_auth(self):
-        pass
-
-    def test_listen_allowed_with_auth(self):
-        pass
-
-    def test_can_listen_track_second_time(self):
-        pass
-
-    def test_can_listen_track_multiple_times(self):
-        pass
-=======
-from operator import methodcaller
-from rest_framework import status
-from rest_framework.test import APITestCase
-
-from apps.music_store.factories import (
-    UserWithPaymentMethodFactory, PaymentMethodFactory)
-from apps.users.factories import UserFactory
 
 
 class TestAPIMusicStorePaymentMethods(APITestCase):
@@ -279,4 +100,174 @@
         url = self._url(f'payment_methods/{payment_method.pk}/')
         response = self.client.delete(url)
         self.assertEqual(response.status_code, status.HTTP_404_NOT_FOUND)
->>>>>>> 242a4c35
+
+
+class TestAPITrack(APITestCase):
+    """Test for API of 'Music Store' app.
+
+    Tests for create, update and delete Tracks
+
+    """
+
+    def setUp(self):
+        self.client = APIClient()
+        self.user = UserFactory()
+        self.user_with_balance = UserWithBalanceFactory()
+
+    @classmethod
+    def setUpTestData(cls):
+        cls.url = '/api/v1/music_store/tracks/'
+        cls.track = TrackFactoryLongFullVersion()
+
+    def test_get_list_of_tracks_without_auth(self):
+        response = self.client.get(self.url)
+        self.assertEqual(response.status_code, status.HTTP_200_OK)
+
+    def test_get_list_of_tracks_with_auth(self):
+        self.client.force_authenticate(user=self.user)
+        response = self.client.get(self.url)
+        self.assertEqual(response.status_code, status.HTTP_200_OK)
+
+    def test_get_track_without_auth(self):
+        response = self.client.get(f'{self.url}{self.track.id}/')
+        self.assertEqual(response.status_code, status.HTTP_200_OK)
+
+    def test_get_track_with_auth(self):
+        self.client.force_authenticate(user=self.user)
+        response = self.client.get(f'{self.url}{self.track.id}/')
+        self.assertEqual(response.status_code, status.HTTP_200_OK)
+
+    def test_content_of_track_no_login(self):
+        """If not logged in, content is free version"""
+        response = self.client.get(f'{self.url}{self.track.id}/')
+        content = response.data['content']
+        self.assertEqual(
+            content,
+            self.track.free_version
+        )
+
+    def test_content_of_track_login_not_bought(self):
+        """If logged in and track not bought, content is free version"""
+        self.client.force_authenticate(user=self.user)
+        response = self.client.get(f'{self.url}{self.track.id}/')
+        content = response.data['content']
+        self.assertEqual(
+            content,
+            self.track.free_version
+        )
+
+    def test_content_of_track_login_bought(self):
+        """If logged in and track bought, content is full version"""
+        self.client.force_authenticate(user=self.user)
+        BoughtTrackFactory(user=self.user, item=self.track)
+
+        response = self.client.get(f'{self.url}{self.track.id}/')
+        content = response.data['content']
+        self.assertEqual(
+            content,
+            self.track.full_version
+        )
+
+
+class TestAPIAlbum(APITestCase):
+    """Test for API of 'Music Store' app.
+
+    Tests for create and delete Albums
+
+    """
+
+    def setUp(self):
+        self.client = APIClient()
+        self.user = UserFactory()
+        self.user_with_balance = UserWithBalanceFactory()
+
+    @classmethod
+    def setUpTestData(cls):
+        cls.url = '/api/v1/music_store/albums/'
+        cls.album = AlbumFactory()
+
+    def test_get_list_of_albums_without_auth(self):
+        response = self.client.get(self.url)
+        self.assertEqual(response.status_code, status.HTTP_200_OK)
+
+    def test_get_list_of_albums_with_auth(self):
+        self.client.force_authenticate(user=self.user)
+        response = self.client.get(self.url)
+        self.assertEqual(response.status_code, status.HTTP_200_OK)
+
+    def test_get_album_without_auth(self):
+        response = self.client.get(f'{self.url}{self.album.id}/')
+        self.assertEqual(response.status_code, status.HTTP_200_OK)
+
+    def test_get_album_with_auth(self):
+        self.client.force_authenticate(user=self.user)
+        response = self.client.get(f'{self.url}{self.album.id}/')
+        self.assertEqual(response.status_code, status.HTTP_200_OK)
+
+
+class TestAPILikeTrack(APITestCase):
+    """Test for API of 'Music Store' app.
+
+    Tests for LikeTrack
+
+    """
+    url_liked = '/api/v1/music_store/liked/'
+
+    def setUp(self):
+        self.client = APIClient()
+        self.user = UserFactory()
+
+    def test_watch_likes_forbidden_without_auth(self):
+        response = self.client.get(self.url_liked)
+        self.assertEqual(response.status_code, status.HTTP_403_FORBIDDEN)
+
+    def test_watch_likes_allowed_with_auth(self):
+        self.client.force_authenticate(user=self.user)
+        response = self.client.get(self.url_liked)
+        self.assertEqual(response.status_code, status.HTTP_200_OK)
+
+    def test_like_forbidden_without_auth(self):
+        pass
+
+    def test_like_allowed_with_auth(self):
+        pass
+
+    def test_cannot_like_track_second_time(self):
+        pass
+
+    def test_dislike(self):
+        pass
+
+
+class TestAPIListenTrack(APITestCase):
+    """Test for API of 'Music Store' app.
+
+    Tests for LikeTrack
+
+    """
+    url_listened = '/api/v1/music_store/listened/'
+
+    def setUp(self):
+        self.client = APIClient()
+        self.user = UserFactory()
+
+    def test_watch_listens_forbidden_without_auth(self):
+        response = self.client.get(self.url_listened)
+        self.assertEqual(response.status_code, status.HTTP_403_FORBIDDEN)
+
+    def test_watch_listens_allowed_with_auth(self):
+        self.client.force_authenticate(user=self.user)
+        response = self.client.get(self.url_listened)
+        self.assertEqual(response.status_code, status.HTTP_200_OK)
+
+    def test_listen_forbidden_without_auth(self):
+        pass
+
+    def test_listen_allowed_with_auth(self):
+        pass
+
+    def test_can_listen_track_second_time(self):
+        pass
+
+    def test_can_listen_track_multiple_times(self):
+        pass