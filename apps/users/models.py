--- conflicted
+++ resolved
@@ -3,11 +3,7 @@
 from django.contrib.postgres.fields import HStoreField
 from django.db import models
 from django.utils.translation import ugettext_lazy as _
-<<<<<<< HEAD
 
-from django_extensions.db.models import TimeStampedModel
-=======
->>>>>>> 242a4c35
 from imagekit import models as imagekitmodels
 from imagekit.processors import ResizeToFill
 
